--- conflicted
+++ resolved
@@ -5,12 +5,8 @@
 
 from cardio_rl import Agent, Gatherer, Runner
 from cardio_rl.buffers import BaseBuffer, TreeBuffer
-<<<<<<< HEAD
-from cardio_rl.types import Environment
-=======
 from cardio_rl.loggers import BaseLogger
 from cardio_rl.types import Environment, Transition
->>>>>>> 637a2726
 
 
 class OffPolicyRunner(Runner):
@@ -63,14 +59,9 @@
         batch_size: int = 100,
         warmup_len: int = 10_000,
         n_batches: int = 1,
-<<<<<<< HEAD
-        eval_env: Env | None = None,
-        gatherer: Gatherer | None = None,
-=======
         eval_env: Optional[Env] = None,
         logger: Optional[BaseLogger] = None,
         gatherer: Optional[Gatherer] = None,
->>>>>>> 637a2726
     ) -> None:
         """Initialises an off policy runner, which incorporates a replay buffer
         for collecting experience. Data is provided to the runner which is stores in the buffer,
@@ -123,7 +114,6 @@
             )
 
         super().__init__(
-<<<<<<< HEAD
             env=env,
             agent=agent,
             rollout_len=rollout_len,
@@ -131,55 +121,8 @@
             n_step=buffer.n_steps,
             eval_env=eval_env,
             buffer=buffer,
-=======
-            env,
-            agent,
-            rollout_len,
-            warmup_len,
-            self.buffer.n_steps,
-            eval_env,
-            logger,
-            gatherer,
+            logger=logger,
         )
-
-    def _warm_start(self):
-        """Step through environment with freshly initialised agent, to collect
-        transitions before training via the agents update method.
-
-        Returns:
-            Transition: stacked Transitions from environment
-            int: number of Transitions collected
-        """
-        rollout_transitions, num_transitions = super()._warm_start()
-        if num_transitions:
-            self.buffer.store(rollout_transitions, num_transitions)
-
-    def step(
-        self, transform: Optional[Callable] = None, agent: Optional[Agent] = None
-    ) -> Transition | list[Transition]:
-        """Main method to step through environment with agent, to collect
-        transitions and pass them to your agent's update function.
-
-        Args:
-            transform (Optional[Callable]. optional): An optional function
-                to use on the stacked Transitions received during the
-                rollout. Defaults to None.
-            agent (Optional[Agent], optional): Can optionally pass a
-                specific agent to step through environment with. Defaults
-                to None and uses internal agent.
-
-        Returns:
-            Transition | list[Transition]: stacked Transitions from environment.
-        """
-
-        agent = agent or self.agent
-        assert agent is not None
-
-        rollout_transitions, num_transitions = self._rollout(
-            self.rollout_len, agent, transform
->>>>>>> 637a2726
-        )
-
     # def _warm_start(self):
     #     """Step through environment with freshly initialised agent, to collect
     #     transitions before training via the agents update method.
