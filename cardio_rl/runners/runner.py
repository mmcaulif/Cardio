"""High level orchestrator of an Environment and Cardio components."""

from __future__ import annotations

import copy
import time
import warnings
from typing import Callable

import jax
import numpy as np
from gymnasium import Env
from gymnasium.vector import VectorEnv
from gymnasium.wrappers.record_episode_statistics import RecordEpisodeStatistics
from tqdm import trange

import cardio_rl as crl
from cardio_rl import Agent, Gatherer
from cardio_rl.buffers.base_buffer import BaseBuffer
from cardio_rl.evaluation import evaluate_agent
from cardio_rl.loggers import BaseLogger
from cardio_rl.types import Environment, Transition


class Runner:
    """Cardio's primary component, the Runner."""

    def __init__(
        self,
        env: Environment,
        agent: Agent | None = None,
        rollout_len: int = 1,
        warmup_len: int = 0,
        n_step: int = 1,
        eval_env: Env | None = None,
        buffer: BaseBuffer | None = None,
        logger: BaseLogger | None = None,
        gatherer: Gatherer | None = None,
    ) -> None:
        """Initialise the primary Runner.

        Initialise the Runner. Contains the agent, gatherer, optional
        buffer and a logger, which are the necessary components for
        both collecting transitions with the gatherer and formatting
        them correctly for later use by the agent. Data is provided to
        the runner and from the runner to the agent as a dictionary
        with the following keys: s, a, r, s_p and d, as well as any
        extra specifications from the agent. The runner calls the
        gatherer's step function as part its own step function, or as
        part of its built in warmup (for collecting a large amount of
        initial data with your agent) and burnin* (for randomly stepping
        through an environment, not collecting data, such as for
        initialising normalisation values) methods. The runner can
        either be used via its run method (which iteratively calls the
        runner.step and the agent.update methods) or with each mothod
        individually with its step method if you'd like more
        finegrained control.

        *not implemented yet...

        Args:
            env (Environment): The gym environment used to collect
                transitions and train the agent.
            agent (Agent | None, optional): The agent stored within the
                runner, used by the step and run methods. If set to
                None, a random Agent is used. Defaults to None.
            rollout_len (int, optional): Number of environment steps to
                perform as part of the step method. Defaults to 1.
            warmup_len (int, optional): Number of steps to perform with
                the agent before regular rollouts begin. Defaults to 0.
            n_step (int, optional): Number of environment steps to
                store within a single transition. Defaults to 1.
            eval_env (gym.Env | None, optional): An optional separate
                environment to be used for evaluation, must not be a
                VectorEnv. Defaults to None.
            buffer (BaseBuffer | None, optional): Can pass a buffer
                which stores data and is randomly sampled when calling
                runner.step. Defaults to None.
            logger (BaseLogger | None, optional): The logger used
                during evaluations, is set to None uses the BaseLogger
                which prints to terminal and writes to a file in a
                logs directory. Defaults to None.
            gatherer (Gatherer | None, optional): An optional gatherer
                to be used by the runner. If set to None the default
                Gatherer will be used. Defaults to None.

        Raises:
            TypeError: Trying to use a VectorEnv with n_step > 1.
        """
        if isinstance(env, VectorEnv) and n_step > 1:
            raise TypeError("VectorEnv's not yet compatible with n_step > 1")

        self.env = env
        self.n_envs = 1 if not isinstance(self.env, VectorEnv) else self.env.num_envs

        if not isinstance(self.env, RecordEpisodeStatistics):
            self.env = RecordEpisodeStatistics(env)

        self.agent = agent
        self.rollout_len = rollout_len
        self.warmup_len = warmup_len
        self.gatherer = gatherer or Gatherer(n_step=n_step)
        self.n_step = n_step
        self.eval_env = eval_env
        self.buffer = buffer

        self._initial_time = time.time()
        self.train_rew: list[float] = []
        self.rollout_train_rew: list[float] = []
        self.t_completed: list[int] = []
        self.total_episodes = 0
        self.rollout_ep_completed = 0

        self.logger = logger or crl.loggers.BaseLogger()

        # Initialise components
        self.gatherer.init_env(self.env)
        self.burn_in_len = 0
        if self.burn_in_len:
            self._burn_in()  # TODO: implement argument
        self.gatherer.reset()

        if self.warmup_len > 0:
            self._warm_start()

    def _burn_in(self) -> None:
        """Step through environment with random agent.

        Performs a fixed number of environment steps such as to
        initialise observation normalisation. Gatherer is reset
        afterwards.
        """
        self._rollout(self.burn_in_len, Agent(self.env))

    def _warm_start(self) -> tuple[Transition, int]:
        """Step through environment with an agent.

        Performs a fixed number of environment steps such as to collect
        transitions before training via the agents update method.

        Returns:
            Transition: stacked Transitions from environment.
            int: number of Transitions collected,
        """
        agent = self.agent or crl.Agent(self.env)  # Needs to be ordered like this!
        rollout_transitions, num_transitions = self._rollout(self.warmup_len, agent)
        self.logger.terminal("### Warm up finished ###")
        if self.buffer is not None:
            self.buffer.store(rollout_transitions, num_transitions)
        return rollout_transitions, num_transitions

    def _rollout(
        self,
        steps: int,
        agent: Agent,
        transform: Callable | None = None,
    ) -> tuple[Transition, int]:
        """Perform rollout via the gatherer.step method.

        Internal method to step through environment for a provided
        number of steps. Return the collected transitions and how many
        were collected. Wraps the gatherer.step method and performs
        some light processing on the returned Transitions via the
        self.transform_batch method.

        Args:
            steps (int): Number of steps to take in environment.
            agent (Agent | None, optional):  Can optionally pass a
                specific agent to step through environment with, if set
                to None the internal agent will be used. Defaults to
                None.
            transform (Callable | None. optional): An optional function
                to use on the stacked Transitions received during the
                rollout. Defaults to None.

        Returns:
            Transition: stacked Transitions from environment.
            int: number of Transitions collected
        """
        rollout_transitions, ep_rew, t_completed, ep_completed = self.gatherer.step(
            agent, steps
        )

        if ep_completed > 0:
            self.train_rew += ep_rew
            self.rollout_train_rew += ep_rew
            self.t_completed += t_completed
            self.rollout_ep_completed += ep_completed
            self.total_episodes += ep_completed

        num_transitions = len(rollout_transitions)
        if num_transitions:
            rollout_transitions = self.transform_batch(rollout_transitions, transform)  # type: ignore
        return rollout_transitions, num_transitions  # type: ignore

    def step(
        self, transform: Callable | None = None, agent: Agent | None = None
    ) -> Transition | list[Transition]:
        """Perform a rollout and return or store the Transitions.

        Main method to step through environment with agent, to collect
        transitions and pass them to your agent's update function.
        Calls the self._rollout method and either directly returns the
        Transitions or places them in a buffer which is then sampled
        from.

        Args:
            transform (Callable | None. optional): An optional function
                to use on the stacked Transitions received during the
                rollout. Defaults to None.
            agent (Agent | None, optional): Can optionally pass a
                specific agent to step through environment with, if set
                to None the internal agent will be used. Defaults to
                None.

        Returns:
            Transition | list[Transition]: stacked Transitions from
                environment.
        """
        agent = agent or self.agent
        assert agent is not None
        rollout_transitions, num_transitions = self._rollout(
            self.rollout_len, agent, transform
        )

        if self.buffer is not None:
            if num_transitions:
                self.buffer.store(rollout_transitions, num_transitions)
            return self.buffer.sample()

        return rollout_transitions

    def eval(
        self, rollouts: int, episodes: int, agent: Agent | None = None
    ) -> tuple[float, float]:
        """Evaluate an agent's performance.

        Step through the eval_env for a given number of episodes using
        agent.eval_step, recording the episodic return and calculating
        the average over all episodes.

        Args:
            rollouts (int): The number of rollouts performed so far by
                the runner.
            episodes (int): The number of episodes to perform with the
                agent.
            agent (Agent | None, optional): Can optionally pass a
                specific agent to evaluate, if set to None the internal
                agent will be used. Defaults to None.

        Returns:
            float: Average of the total episodic return received over
                the evaluation episodes.
        """
        if self.eval_env is None:
            eval_env = copy.deepcopy(self.env)
        else:
            eval_env = self.eval_env  # type: ignore

        agent = agent or self.agent
        assert agent is not None

        eval_returns, eval_t = evaluate_agent(
            eval_env, agent, episodes, return_episode_rewards=True
        )

        mean_returns = np.array(eval_returns).mean().item()
        std_returns = np.array(eval_returns).std().item()

        env_steps = (self.n_envs * rollouts * self.rollout_len) + self.warmup_len
        curr_time = round(time.time() - self._initial_time, 2)
        metrics = {
            "Timesteps": env_steps,
            "Training steps": rollouts,
            "Avg eval return": round(mean_returns, 2),
            "Std eval return": round(std_returns, 2),
            "Time passed": curr_time,
            "Evaluation time": round(eval_t, 4),
            "Steps per second": int(env_steps / curr_time),
        }
        if self.rollout_ep_completed > 0:
            metrics.update(
                {
                    "Training episodes": self.total_episodes,
<<<<<<< HEAD
                    "Avg training returns": round(
                        np.mean(self.rollout_train_rew).item(), 2
=======
                    "Avg training return": round(
                        self.train_rew / self.rollout_ep_completed, 2
>>>>>>> 0821f8c6
                    ),
                }
            )
            self.rollout_train_rew.clear()
            self.rollout_ep_completed = 0
<<<<<<< HEAD

        self.logger.log(metrics)
        return avg_r
=======
        self.logger.log(metrics)
        return mean_returns, std_returns
>>>>>>> 0821f8c6

    def run(
        self,
        rollouts: int,
        eval_freq: int = 1_000,
        eval_episodes: int = 10,
        tqdm: bool = True,
    ) -> tuple[float, float]:
        """Primary method to train an agent.

        Iteratively run runner.step() for self.rollout_len and pass the
        batched data through to the agents update step. Stops and calls
        self.eval every eval_freq with eval_episodes. After all
        rollouts are taken, a final evaluation step is called and the
        average episodic returns from the final evaluation step are
        returned by this method.

        Args:
            rollouts (int): The number of rollouts of length
                self.rollout_len to perform.
            eval_freq (int): How many rollouts to take in between
                evaluations.
            eval_episodes (int): How many episodes to perform during
                evaluation.
            tqdm (bool): Whether to use a tqdm-style loading bar.

        Returns:
            float: Average episodic returns from the final evaluation
                step.
        """
        self.logger.terminal("Performing initial evaluation")
        _ = self.eval(
            0, eval_episodes, self.agent
        )  # TODO: have this before the warmup?

        _disable = not tqdm
        for t in trange(rollouts, disable=_disable):
            data = self.step()
            updated_data = self.agent.update(data)  # type: ignore
            if updated_data:
                self.update(updated_data)
            if t % eval_freq == 0 and t > 0:
                self.eval(t, eval_episodes, self.agent)

        self.logger.terminal("Performing final evaluation")
<<<<<<< HEAD
        avg_returns = self.eval(t, eval_episodes, self.agent)
        self.logger.dump(self.train_rew, self.t_completed, self.env.spec.id)  # type: ignore
        return avg_returns
=======
        avg_returns, std_returns = self.eval(t, eval_episodes, self.agent)
        return avg_returns, std_returns
>>>>>>> 0821f8c6

    def transform_batch(
        self, batch: list[Transition], transform: Callable | None = None
    ) -> Transition:
        """Stack and reshape a list of Transitions.

        Stack a list of Transitions via cardio_rl.tree.stack followed
        by an optional transformation.

        Args:
            batch (list[Transition]): A list of the Transitions to be
                stacked.
            transform (Callable): An optional transform that can be
                applied to the Transitions post-stacking. Defaults
                to None.

        Returns:
            Transition: The stacked input list of Transitions.
        """
        transformed_batch = crl.tree.stack(batch)

        # TODO: unsure if this should be used as it behaves inconsistently
        # between different configurations.
        def _expand(arr):
            if len(arr.shape) == 1:
                arr = np.expand_dims(arr, -1)

            return arr

        transformed_batch = jax.tree.map(_expand, transformed_batch)

        if transform:
            transformed_batch = jax.tree.map(transform, transformed_batch)
        return transformed_batch

    def update_agent(self, new_agent: Agent):
        """Replace the internl agent.

        Update the internal agent being used in the Runner.

        Args:
            new_agent (Agent): An agent to replace the current internal
                agent.
        """
        self.agent = new_agent

    def reset(self) -> None:
        """Perform any necessary resets, such as for the gatherer."""
        self.gatherer.reset()

    def update(self, data: dict) -> None:
        """Update the data stored in the buffer, if one exists.

        update specific keys and indices in the internal table with new
        or updated data, e.g. latest priorities. Only called if the
        agent's update step returns a non-empty dictionary. Must
        provide indices via a "idxs" key. If the runner has no buffer
        no buffer, this method does nothing.

        Args:
            data (dict): A dictionary containing an "idxs" key with
                indices to update and keys with the updated values.
        """
        if self.buffer is not None:
            self.buffer.update(data)

    @classmethod
    def on_policy(
        cls,
        env: Environment,
        agent: Agent | None = None,
        rollout_len: int = 1,
        eval_env: Env | None = None,
        logger: BaseLogger | None = None,
    ) -> Runner:
        """Construct a Runner for on-policy learning.

        _extended_summary_ <- TODO

        Args:
            env (Environment): The gym environment used to collect
                transitions and train the agent.
            agent (Agent | None, optional): The agent stored within the
                runner, used by the step and run methods. If set to
                None, a random Agent is used. Defaults to None.
            rollout_len (int, optional): Number of environment steps to
                perform as part of the step method. Defaults to 1.
            eval_env (Env | None, optional): An optional separate
                environment to be used for evaluation, must not be a
                VectorEnv. Defaults to None.
            logger (BaseLogger | None, optional): The logger used
                during evaluations, is set to None uses the BaseLogger
                which prints to terminal and writes to a file in a
                logs directory. Defaults to None.

        Returns:
            Runner: A Runner designed for on-policy algorithms.
        """
        gatherer = (
            crl.VectorGatherer() if isinstance(env, VectorEnv) else crl.Gatherer()
        )
        return cls(
            env=env,
            agent=agent,
            rollout_len=rollout_len,
            warmup_len=0,
            n_step=1,
            eval_env=eval_env,
            logger=logger,
            gatherer=gatherer,
        )

    @classmethod
    def off_policy(
        cls,
        env: Environment,
        agent: Agent | None = None,
        buffer_kwargs: dict = {},
        rollout_len: int = 1,
        warmup_len: int = 10_000,
        eval_env: Env | None = None,
        extra_specs: dict | None = None,
        buffer: BaseBuffer | None = None,
        logger: BaseLogger | None = None,
    ) -> Runner:
        """Construct a Runner for off-policy learning.

        _extended_summary_ <- TODO
        Mention now the buffer uses the buffers n_step attribute.

        Args:
            env (Environment): The gym environment used to collect
                transitions and train the agent.
            agent (Agent | None, optional): The agent stored within the
                runner, used by the step and run methods. If set to
                None, a random Agent is used. Defaults to None.
            buffer_kwargs (dict, optional): A dictionary with any
                keyword arguments for the TreeBuffer that is used by
                default. Defaults to {}.
            rollout_len (int, optional): Number of environment steps to
                perform as part of the step method. Defaults to 1.
            warmup_len (int, optional): Number of steps to perform with
                the agent before regular rollouts begin. Defaults to
                10_000.
            eval_env (gym.Env | None, optional): An optional separate
                environment to be used for evaluation, must not be a
                VectorEnv. Defaults to None.
            extra_specs (dict | None, optional):  Additional entries to
                add to the replay buffer. Values must correspond to the
                shape. Defaults to None. Defaults to None.
            buffer (BaseBuffer | None, optional): Can pass a buffer
                which stores data and is randomly sampled when calling
                runner.step, if set to None a default TreeBuffer will
                be used with kwargs equal to those defined in the
                buffer_kwargs argument. Defaults to None.
            logger (BaseLogger | None, optional): The logger used
                during evaluations. If set to None, uses the BaseLogger
                which prints to terminal and writes to a file in a
                logs directory. Defaults to None.

        Raises:
            TypeError: Trying to pass a VectorEnv environment to this
                runner.

        Returns:
            Runner: A Runner designed for off-policy algorithms.
        """
        if isinstance(env, VectorEnv):
            raise TypeError("VectorEnv's not yet compatible with off-policy runner")

        if buffer is not None:
            warnings.warn(
                "Provided a buffer, ignoring the extra_specs and buffer_kwargs arguments"
            )
            buffer = buffer
        else:
            buffer = crl.buffers.TreeBuffer(
                env, extra_specs=extra_specs, **buffer_kwargs
            )

        return cls(
            env=env,
            agent=agent,
            rollout_len=rollout_len,
            warmup_len=warmup_len,
            n_step=buffer.n_steps,
            eval_env=eval_env,
            buffer=buffer,
            logger=logger,
        )<|MERGE_RESOLUTION|>--- conflicted
+++ resolved
@@ -282,26 +282,16 @@
             metrics.update(
                 {
                     "Training episodes": self.total_episodes,
-<<<<<<< HEAD
                     "Avg training returns": round(
                         np.mean(self.rollout_train_rew).item(), 2
-=======
-                    "Avg training return": round(
-                        self.train_rew / self.rollout_ep_completed, 2
->>>>>>> 0821f8c6
                     ),
                 }
             )
             self.rollout_train_rew.clear()
             self.rollout_ep_completed = 0
-<<<<<<< HEAD
-
-        self.logger.log(metrics)
-        return avg_r
-=======
+                  
         self.logger.log(metrics)
         return mean_returns, std_returns
->>>>>>> 0821f8c6
 
     def run(
         self,
@@ -347,14 +337,9 @@
                 self.eval(t, eval_episodes, self.agent)
 
         self.logger.terminal("Performing final evaluation")
-<<<<<<< HEAD
-        avg_returns = self.eval(t, eval_episodes, self.agent)
+        avg_returns, std_returns = self.eval(t, eval_episodes, self.agent)
         self.logger.dump(self.train_rew, self.t_completed, self.env.spec.id)  # type: ignore
-        return avg_returns
-=======
-        avg_returns, std_returns = self.eval(t, eval_episodes, self.agent)
         return avg_returns, std_returns
->>>>>>> 0821f8c6
 
     def transform_batch(
         self, batch: list[Transition], transform: Callable | None = None
