--- conflicted
+++ resolved
@@ -12,11 +12,8 @@
 
 import cardio_rl as crl
 from cardio_rl import Agent, Gatherer
-<<<<<<< HEAD
 from cardio_rl.buffers.base_buffer import BaseBuffer
-=======
 from cardio_rl.loggers import BaseLogger
->>>>>>> 637a2726
 from cardio_rl.types import Environment, Transition
 
 
@@ -58,15 +55,12 @@
         rollout_len: int = 1,
         warmup_len: int = 0,
         n_step: int = 1,
-<<<<<<< HEAD
         eval_env: Env | None = None,
+        gatherer: Gatherer | None = None,
+        eval_env: Optional[Env] = None,
         buffer: BaseBuffer | None = None,
-        gatherer: Gatherer | None = None,
-=======
-        eval_env: Optional[Env] = None,
         logger: Optional[BaseLogger] = None,
         gatherer: Optional[Gatherer] = None,
->>>>>>> 637a2726
     ) -> None:
         """Initialises a generic runner, parent class of OnPolicyRunner and
         OffPolicyRunner, which should be used instead of this. This base class is
@@ -142,13 +136,9 @@
         """
         agent = self.agent or crl.Agent(self.env)  # Needs to be ordered like this!
         rollout_transitions, num_transitions = self._rollout(self.warmup_len, agent)
-<<<<<<< HEAD
         logging.info("### Warm up finished ###")
         if self.buffer is not None:
             self.buffer.store(rollout_transitions, num_transitions)
-=======
-        self.logger.terminal("### Warm up finished ###")
->>>>>>> 637a2726
         return rollout_transitions, num_transitions
 
     def _rollout(
