--- conflicted
+++ resolved
@@ -1,9 +1,3 @@
-<<<<<<< HEAD
-=======
-# GymCardio
-Cardio offers to replace much of the boiler plate code in deep reinforcement learning algorithms; namely the data gathering and environment interaction, but also providing pre-written policies and replay buffers, all while aiming to do so in a modular fashion and allow users to implement their own algorithms or improvements to existing algorithms.
->>>>>>> 9a9e8f17
-
 <div align="center">
 
 [![Ruff](https://img.shields.io/endpoint?url=https://raw.githubusercontent.com/astral-sh/ruff/main/assets/badge/v2.json)](https://github.com/astral-sh/ruff)
